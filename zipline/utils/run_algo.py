import click
import os
import sys
import warnings

from functools import partial

import pandas as pd

try:
    from pygments import highlight
    from pygments.lexers import PythonLexer
    from pygments.formatters import TerminalFormatter

    PYGMENTS = True
except ImportError:
    PYGMENTS = False
import logbook
import pandas as pd
import six
from toolz import concatv
from trading_calendars import get_calendar

from zipline.data import bundles
from zipline.data.benchmarks import get_benchmark_returns_from_file
from zipline.data.data_portal import DataPortal
from zipline.data.data_portal_live import DataPortalLive
from zipline.finance import metrics
from zipline.finance.trading import SimulationParameters
from zipline.pipeline.data import USEquityPricing
from zipline.pipeline.loaders import USEquityPricingLoader

import zipline.utils.paths as pth
from zipline.extensions import load
from zipline.errors import SymbolNotFound
<<<<<<< HEAD
from zipline.algorithm import TradingAlgorithm
from zipline.algorithm_live import LiveTradingAlgorithm
=======
from zipline.algorithm import TradingAlgorithm, NoBenchmark
>>>>>>> 922db290
from zipline.finance.blotter import Blotter

log = logbook.Logger(__name__)


class _RunAlgoError(click.ClickException, ValueError):
    """Signal an error that should have a different message if invoked from
    the cli.

    Parameters
    ----------
    pyfunc_msg : str
        The message that will be shown when called as a python function.
    cmdline_msg : str, optional
        The message that will be shown on the command line. If not provided,
        this will be the same as ``pyfunc_msg`
    """
    exit_code = 1

    def __init__(self, pyfunc_msg, cmdline_msg=None):
        if cmdline_msg is None:
            cmdline_msg = pyfunc_msg

        super(_RunAlgoError, self).__init__(cmdline_msg)
        self.pyfunc_msg = pyfunc_msg

    def __str__(self):
        return self.pyfunc_msg


def _run(handle_data,
         initialize,
         before_trading_start,
         analyze,
         algofile,
         algotext,
         defines,
         data_frequency,
         capital_base,
         bundle,
         bundle_timestamp,
         start,
         end,
         output,
         trading_calendar,
         print_algo,
         metrics_set,
         local_namespace,
         environ,
         blotter,
         benchmark_spec,
         broker,
         state_filename,
         realtime_bar_target,
         performance_callback,
         stop_execution_callback,
         teardown,
         execution_id):
    """Run a backtest for the given algorithm.

    This is shared between the cli and :func:`zipline.run_algo`.

    zipline-trader additions:
    broker - wrapper to connect to a real broker
    state_filename - saving the context of the algo to be able to restart
    performance_callback - a callback to send performance results everyday and not only at the end of the backtest.
        this allows to run live, and monitor the performance of the algorithm
    stop_execution_callback - A callback to check if execution should be stopped. it is used to be able to stop live
        trading (also simulation could be stopped using this) execution. if the callback returns True, then algo
        execution will be aborted.
    teardown - algo method like handle_data() or before_trading_start() that is called when the algo execution stops
    execution_id - unique id to identify this execution (backtest or live instance)

    """

    bundle_data = bundles.load(
        bundle,
        environ,
        bundle_timestamp,
    )

    if trading_calendar is None:
        trading_calendar = get_calendar('XNYS')

    # date parameter validation
    if trading_calendar.session_distance(start, end) < 1:
        raise _RunAlgoError(
            'There are no trading days between %s and %s' % (
                start.date(),
                end.date(),
            ),
        )

    benchmark_sid, benchmark_returns = benchmark_spec.resolve(
        asset_finder=bundle_data.asset_finder,
        start_date=start,
        end_date=end,
    )

    emission_rate = 'daily'
    if broker:
        emission_rate = 'minute'
        # if we run zipline as a command line tool, these will probably not be initiated
        if not start:
            start = pd.Timestamp.utcnow()
        if not end:
            # in cli mode, sessions are 1 day only. and it will be re-ran each day by user
            end = start + pd.Timedelta('1 day')

    if algotext is not None:
        if local_namespace:
            ip = get_ipython()  # noqa
            namespace = ip.user_ns
        else:
            namespace = {}

        for assign in defines:
            try:
                name, value = assign.split('=', 2)
            except ValueError:
                raise ValueError(
                    'invalid define %r, should be of the form name=value' %
                    assign,
                )
            try:
                # evaluate in the same namespace so names may refer to
                # eachother
                namespace[name] = eval(value, namespace)
            except Exception as e:
                raise ValueError(
                    'failed to execute definition for name %r: %s' % (name, e),
                )
    elif defines:
        raise _RunAlgoError(
            'cannot pass define without `algotext`',
            "cannot pass '-D' / '--define' without '-t' / '--algotext'",
        )
    else:
        namespace = {}
        if algofile is not None:
            algotext = algofile.read()

    if print_algo:
        if PYGMENTS:
            highlight(
                algotext,
                PythonLexer(),
                TerminalFormatter(),
                outfile=sys.stdout,
            )
        else:
            click.echo(algotext)

    first_trading_day = \
        bundle_data.equity_minute_bar_reader.first_trading_day

    DataPortalClass = (partial(DataPortalLive, broker)
                       if broker
                       else DataPortal)

    data = DataPortalClass(
        bundle_data.asset_finder,
        trading_calendar=trading_calendar,
        first_trading_day=first_trading_day,
        equity_minute_reader=bundle_data.equity_minute_bar_reader,
        equity_daily_reader=bundle_data.equity_daily_bar_reader,
        adjustment_reader=bundle_data.adjustment_reader,
    )

    pipeline_loader = USEquityPricingLoader.without_fx(
        bundle_data.equity_daily_bar_reader,
        bundle_data.adjustment_reader,
    )

    def choose_loader(column):
        # TODO Domain bypass
        return pipeline_loader
        if column in USEquityPricing.columns:
            return pipeline_loader
        raise ValueError(
            "No PipelineLoader registered for column %s." % column
        )

    if isinstance(metrics_set, six.string_types):
        try:
            metrics_set = metrics.load(metrics_set)
        except ValueError as e:
            raise _RunAlgoError(str(e))

    if isinstance(blotter, six.string_types):
        try:
            blotter = load(Blotter, blotter)
        except ValueError as e:
            raise _RunAlgoError(str(e))

<<<<<<< HEAD
    TradingAlgorithmClass = (partial(LiveTradingAlgorithm,
                                     broker=broker,
                                     state_filename=state_filename,
                                     realtime_bar_target=realtime_bar_target)
                             if broker else TradingAlgorithm)

    perf = TradingAlgorithmClass(
        namespace=namespace,
        data_portal=data,
        get_pipeline_loader=choose_loader,
        trading_calendar=trading_calendar,
        sim_params=SimulationParameters(
            start_session=start,
            end_session=end,
            trading_calendar=trading_calendar,
            capital_base=capital_base,
            emission_rate=emission_rate,
            data_frequency=data_frequency,
            execution_id=execution_id
        ),
        metrics_set=metrics_set,
        blotter=blotter,
        benchmark_returns=benchmark_returns,
        benchmark_sid=benchmark_sid,
        performance_callback=performance_callback,
        stop_execution_callback=stop_execution_callback,
        **{
            'initialize': initialize,
            'handle_data': handle_data,
            'before_trading_start': before_trading_start,
            'analyze': analyze,
            'teardown': teardown,
        } if algotext is None else {
            'algo_filename': getattr(algofile, 'name', '<algorithm>'),
            'script': algotext,
        }
    ).run()
=======
    try:
        perf = TradingAlgorithm(
            namespace=namespace,
            data_portal=data,
            get_pipeline_loader=choose_loader,
            trading_calendar=trading_calendar,
            sim_params=SimulationParameters(
                start_session=start,
                end_session=end,
                trading_calendar=trading_calendar,
                capital_base=capital_base,
                data_frequency=data_frequency,
            ),
            metrics_set=metrics_set,
            blotter=blotter,
            benchmark_returns=benchmark_returns,
            benchmark_sid=benchmark_sid,
            **{
                'initialize': initialize,
                'handle_data': handle_data,
                'before_trading_start': before_trading_start,
                'analyze': analyze,
            } if algotext is None else {
                'algo_filename': getattr(algofile, 'name', '<algorithm>'),
                'script': algotext,
            }
        ).run()
    except NoBenchmark:
        raise _RunAlgoError(
            (
                'No ``benchmark_spec`` was provided, and'
                ' ``zipline.api.set_benchmark`` was not called in'
                ' ``initialize``.'
            ),
            (
                "Neither '--benchmark-symbol' nor '--benchmark-sid' was"
                " provided, and ``zipline.api.set_benchmark`` was not called"
                " in ``initialize``. Did you mean to pass '--no-benchmark'?"
            ),
        )
>>>>>>> 922db290

    if output == '-':
        click.echo(str(perf))
    elif output != os.devnull:  # make the zipline magic not write any data
        perf.to_pickle(output)

    return perf


# All of the loaded extensions. We don't want to load an extension twice.
_loaded_extensions = set()


def load_extensions(default, extensions, strict, environ, reload=False):
    """Load all of the given extensions. This should be called by run_algo
    or the cli.

    Parameters
    ----------
    default : bool
        Load the default exension (~/.zipline/extension.py)?
    extension : iterable[str]
        The paths to the extensions to load. If the path ends in ``.py`` it is
        treated as a script and executed. If it does not end in ``.py`` it is
        treated as a module to be imported.
    strict : bool
        Should failure to load an extension raise. If this is false it will
        still warn.
    environ : mapping
        The environment to use to find the default extension path.
    reload : bool, optional
        Reload any extensions that have already been loaded.
    """
    if default:
        default_extension_path = pth.default_extension(environ=environ)
        pth.ensure_file(default_extension_path)
        # put the default extension first so other extensions can depend on
        # the order they are loaded
        extensions = concatv([default_extension_path], extensions)

    for ext in extensions:
        if ext in _loaded_extensions and not reload:
            continue
        try:
            # load all of the zipline extensionss
            if ext.endswith('.py'):
                with open(ext) as f:
                    ns = {}
                    six.exec_(compile(f.read(), ext, 'exec'), ns, ns)
            else:
                __import__(ext)
        except Exception as e:
            if strict:
                # if `strict` we should raise the actual exception and fail
                raise
            # without `strict` we should just log the failure
            warnings.warn(
                'Failed to load extension: %r\n%s' % (ext, e),
                stacklevel=2
            )
        else:
            _loaded_extensions.add(ext)


def run_algorithm(start,
                  end,
                  initialize,
                  capital_base,
                  handle_data=None,
                  before_trading_start=None,
                  analyze=None,
                  teardown=None,
                  data_frequency='daily',
                  bundle='quantopian-quandl',
                  bundle_timestamp=None,
                  trading_calendar=None,
                  metrics_set='default',
                  benchmark_returns=None,
                  default_extension=True,
                  extensions=(),
                  strict_extensions=True,
                  environ=os.environ,
                  blotter='default',
                  broker=None,
                  performance_callback=None,
                  stop_execution_callback=None,
                  execution_id=None,
                  state_filename=None,
                  realtime_bar_target=None
                  ):
    """
    Run a trading algorithm.

    Parameters
    ----------
    start : datetime
        The start date of the backtest.
    end : datetime
        The end date of the backtest..
    initialize : callable[context -> None]
        The initialize function to use for the algorithm. This is called once
        at the very begining of the backtest and should be used to set up
        any state needed by the algorithm.
    capital_base : float
        The starting capital for the backtest.
    handle_data : callable[(context, BarData) -> None], optional
        The handle_data function to use for the algorithm. This is called
        every minute when ``data_frequency == 'minute'`` or every day
        when ``data_frequency == 'daily'``.
    before_trading_start : callable[(context, BarData) -> None], optional
        The before_trading_start function for the algorithm. This is called
        once before each trading day (after initialize on the first day).
    analyze : callable[(context, pd.DataFrame) -> None], optional
        The analyze function to use for the algorithm. This function is called
        once at the end of the backtest and is passed the context and the
        performance data.
    data_frequency : {'daily', 'minute'}, optional
        The data frequency to run the algorithm at.
    bundle : str, optional
        The name of the data bundle to use to load the data to run the backtest
        with. This defaults to 'quantopian-quandl'.
    bundle_timestamp : datetime, optional
        The datetime to lookup the bundle data for. This defaults to the
        current time.
    trading_calendar : TradingCalendar, optional
        The trading calendar to use for your backtest.
    metrics_set : iterable[Metric] or str, optional
        The set of metrics to compute in the simulation. If a string is passed,
        resolve the set with :func:`zipline.finance.metrics.load`.
    benchmark_returns : pd.Series, optional
        Series of returns to use as the benchmark.
    default_extension : bool, optional
        Should the default zipline extension be loaded. This is found at
        ``$ZIPLINE_ROOT/extension.py``
    extensions : iterable[str], optional
        The names of any other extensions to load. Each element may either be
        a dotted module path like ``a.b.c`` or a path to a python file ending
        in ``.py`` like ``a/b/c.py``.
    strict_extensions : bool, optional
        Should the run fail if any extensions fail to load. If this is false,
        a warning will be raised instead.
    environ : mapping[str -> str], optional
        The os environment to use. Many extensions use this to get parameters.
        This defaults to ``os.environ``.
    blotter : str or zipline.finance.blotter.Blotter, optional
        Blotter to use with this algorithm. If passed as a string, we look for
        a blotter construction function registered with
        ``zipline.extensions.register`` and call it with no parameters.
        Default is a :class:`zipline.finance.blotter.SimulationBlotter` that
        never cancels orders.
    broker : instance of zipline.gens.brokers.broker.Broker
    performance_callback : a callback to send performance results everyday and not only at the end of the backtest.
                           this allows to run live, and monitor the performance of the algorithm
    stop_execution_callback : A callback to check if execution should be stopped. it is used to be able to stop live
                              trading (also simulation could be stopped using this) execution. if the callback returns
                              True, then algo execution will be aborted.
    teardown : algo method like handle_data() or before_trading_start() that is called when the algo execution stops
               and allows the developer to nicely kill the algo execution
    execution_id : unique id to identify this execution instance (backtest or live) will be used to mark and get logs
                   for this specific execution instance.
    state_filename : path to pickle file storing the algorithm "context" (similar to self)

    Returns
    -------
    perf : pd.DataFrame
        The daily performance of the algorithm.

    See Also
    --------
    zipline.data.bundles.bundles : The available data bundles.
    """
    load_extensions(default_extension, extensions, strict_extensions, environ)

    benchmark_spec = BenchmarkSpec.from_returns(benchmark_returns)

    return _run(
        handle_data=handle_data,
        initialize=initialize,
        before_trading_start=before_trading_start,
        analyze=analyze,
        teardown=teardown,
        algofile=None,
        algotext=None,
        defines=(),
        data_frequency=data_frequency,
        capital_base=capital_base,
        bundle=bundle,
        bundle_timestamp=bundle_timestamp,
        start=start,
        end=end,
        output=os.devnull,
        trading_calendar=trading_calendar,
        print_algo=False,
        metrics_set=metrics_set,
        local_namespace=False,
        environ=environ,
        blotter=blotter,
        benchmark_spec=benchmark_spec,
        broker=broker,
        state_filename=state_filename,
        realtime_bar_target=realtime_bar_target,
        performance_callback=performance_callback,
        stop_execution_callback=stop_execution_callback,
        execution_id=execution_id
    )


class BenchmarkSpec(object):
    """
    Helper for different ways we can get benchmark data for the Zipline CLI and
    zipline.utils.run_algo.run_algorithm.

    Parameters
    ----------
    benchmark_returns : pd.Series, optional
        Series of returns to use as the benchmark.
    benchmark_file : str or file
        File containing a csv with `date` and `return` columns, to be read as
        the benchmark.
    benchmark_sid : int, optional
        Sid of the asset to use as a benchmark.
    benchmark_symbol : str, optional
        Symbol of the asset to use as a benchmark. Symbol will be looked up as
        of the end date of the backtest.
    no_benchmark : bool
        Flag indicating that no benchmark is configured. Benchmark-dependent
        metrics will be calculated using a dummy benchmark of all-zero returns.
    """

    def __init__(self,
                 benchmark_returns,
                 benchmark_file,
                 benchmark_sid,
                 benchmark_symbol,
                 no_benchmark):

        self.benchmark_returns = benchmark_returns
        self.benchmark_file = benchmark_file
        self.benchmark_sid = benchmark_sid
        self.benchmark_symbol = benchmark_symbol
        self.no_benchmark = no_benchmark

    @classmethod
    def from_cli_params(cls,
                        benchmark_sid,
                        benchmark_symbol,
                        benchmark_file,
                        no_benchmark):

        return cls(
            benchmark_returns=None,
            benchmark_sid=benchmark_sid,
            benchmark_symbol=benchmark_symbol,
            benchmark_file=benchmark_file,
            no_benchmark=no_benchmark,
        )

    @classmethod
    def from_returns(cls, benchmark_returns):
        return cls(
            benchmark_returns=benchmark_returns,
            benchmark_file=None,
            benchmark_sid=None,
            benchmark_symbol=None,
            no_benchmark=benchmark_returns is None,
        )

    def resolve(self, asset_finder, start_date, end_date):
        """
        Resolve inputs into values to be passed to TradingAlgorithm.

        Returns a pair of ``(benchmark_sid, benchmark_returns)`` with at most
        one non-None value. Both values may be None if no benchmark source has
        been configured.

        Parameters
        ----------
        asset_finder : zipline.assets.AssetFinder
            Asset finder for the algorithm to be run.
        start_date : pd.Timestamp
            Start date of the algorithm to be run.
        end_date : pd.Timestamp
            End date of the algorithm to be run.

        Returns
        -------
        benchmark_sid : int
            Sid to use as benchmark.
        benchmark_returns : pd.Series
            Series of returns to use as benchmark.
        """
        if self.benchmark_returns is not None:
            benchmark_sid = None
            benchmark_returns = self.benchmark_returns
        elif self.benchmark_file is not None:
            benchmark_sid = None
            benchmark_returns = get_benchmark_returns_from_file(
                self.benchmark_file,
            )
        elif self.benchmark_sid is not None:
            benchmark_sid = self.benchmark_sid
            benchmark_returns = None
        elif self.benchmark_symbol is not None:
            try:
                asset = asset_finder.lookup_symbol(
                    self.benchmark_symbol,
                    as_of_date=end_date,
                )
                benchmark_sid = asset.sid
                benchmark_returns = None
            except SymbolNotFound:
                raise _RunAlgoError(
                    "Symbol %r as a benchmark not found in this bundle."
                    % self.benchmark_symbol
                )
        elif self.no_benchmark:
            benchmark_sid = None
            benchmark_returns = self._zero_benchmark_returns(
                start_date=start_date,
                end_date=end_date,
            )
        else:
            log.warn(
                "No benchmark configured. "
                "Assuming algorithm calls set_benchmark."
            )
            log.warn(
                "Pass --benchmark-sid, --benchmark-symbol, or"
                " --benchmark-file to set a source of benchmark returns."
            )
            log.warn(
                "Pass --no-benchmark to use a dummy benchmark "
                "of zero returns.",
            )
            benchmark_sid = None
            benchmark_returns = None

        return benchmark_sid, benchmark_returns

    @staticmethod
    def _zero_benchmark_returns(start_date, end_date):
        return pd.Series(
            index=pd.date_range(start_date, end_date, tz='utc'),
            data=0.0,
        )<|MERGE_RESOLUTION|>--- conflicted
+++ resolved
@@ -33,12 +33,8 @@
 import zipline.utils.paths as pth
 from zipline.extensions import load
 from zipline.errors import SymbolNotFound
-<<<<<<< HEAD
-from zipline.algorithm import TradingAlgorithm
+from zipline.algorithm import TradingAlgorithm, NoBenchmark
 from zipline.algorithm_live import LiveTradingAlgorithm
-=======
-from zipline.algorithm import TradingAlgorithm, NoBenchmark
->>>>>>> 922db290
 from zipline.finance.blotter import Blotter
 
 log = logbook.Logger(__name__)
@@ -234,47 +230,14 @@
         except ValueError as e:
             raise _RunAlgoError(str(e))
 
-<<<<<<< HEAD
     TradingAlgorithmClass = (partial(LiveTradingAlgorithm,
                                      broker=broker,
                                      state_filename=state_filename,
                                      realtime_bar_target=realtime_bar_target)
                              if broker else TradingAlgorithm)
 
-    perf = TradingAlgorithmClass(
-        namespace=namespace,
-        data_portal=data,
-        get_pipeline_loader=choose_loader,
-        trading_calendar=trading_calendar,
-        sim_params=SimulationParameters(
-            start_session=start,
-            end_session=end,
-            trading_calendar=trading_calendar,
-            capital_base=capital_base,
-            emission_rate=emission_rate,
-            data_frequency=data_frequency,
-            execution_id=execution_id
-        ),
-        metrics_set=metrics_set,
-        blotter=blotter,
-        benchmark_returns=benchmark_returns,
-        benchmark_sid=benchmark_sid,
-        performance_callback=performance_callback,
-        stop_execution_callback=stop_execution_callback,
-        **{
-            'initialize': initialize,
-            'handle_data': handle_data,
-            'before_trading_start': before_trading_start,
-            'analyze': analyze,
-            'teardown': teardown,
-        } if algotext is None else {
-            'algo_filename': getattr(algofile, 'name', '<algorithm>'),
-            'script': algotext,
-        }
-    ).run()
-=======
     try:
-        perf = TradingAlgorithm(
+        perf = TradingAlgorithmClass(
             namespace=namespace,
             data_portal=data,
             get_pipeline_loader=choose_loader,
@@ -284,17 +247,22 @@
                 end_session=end,
                 trading_calendar=trading_calendar,
                 capital_base=capital_base,
+                emission_rate=emission_rate,
                 data_frequency=data_frequency,
+                execution_id=execution_id
             ),
             metrics_set=metrics_set,
             blotter=blotter,
             benchmark_returns=benchmark_returns,
             benchmark_sid=benchmark_sid,
+            performance_callback=performance_callback,
+            stop_execution_callback=stop_execution_callback,
             **{
                 'initialize': initialize,
                 'handle_data': handle_data,
                 'before_trading_start': before_trading_start,
                 'analyze': analyze,
+                'teardown': teardown,
             } if algotext is None else {
                 'algo_filename': getattr(algofile, 'name', '<algorithm>'),
                 'script': algotext,
@@ -313,7 +281,6 @@
                 " in ``initialize``. Did you mean to pass '--no-benchmark'?"
             ),
         )
->>>>>>> 922db290
 
     if output == '-':
         click.echo(str(perf))
