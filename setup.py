--- conflicted
+++ resolved
@@ -263,13 +263,8 @@
 
 
 setup(
-<<<<<<< HEAD
     name='zipline-trader',
     url="https://github.com/shlomikushchi/zipline-trader",
-=======
-    name='zipline',
-    url="https://zipline.io",
->>>>>>> 922db290
     version=versioneer.get_version(),
     cmdclass=LazyBuildExtCommandClass(versioneer.get_cmdclass()),
     description='A backtester for financial algorithms.',
